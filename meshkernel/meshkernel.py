import logging
import os
import platform
import sys
from ctypes import CDLL, POINTER, byref, c_bool, c_char_p, c_double, c_int
from enum import Enum, IntEnum, unique
from pathlib import Path
from typing import Callable, Iterable, Tuple

import numpy as np
from numpy import ndarray

from meshkernel.c_structures import (
    CGeometryList,
    CInterpolationParameters,
    CMesh2d,
    CSampleRefineParameters,
)
from meshkernel.errors import InputError, MeshKernelError
from meshkernel.py_structures import (
    DeleteMeshOption,
    GeometryList,
    InterpolationParameters,
    Mesh2d,
    SampleRefineParameters,
)

logger = logging.getLogger(__name__)


@unique
class Status(IntEnum):
    SUCCESS = 0
    EXCEPTION = 1
    INVALID_GEOMETRY = 2


class MeshKernel:
    """This class is the low-level entry point
    for interacting with the MeshKernel library
    """

    def __init__(self, is_geographic: bool = False):
        """Constructor of MeshKernel

        Args:
            is_geographic (bool, optional): Whether the mesh is cartesian (False) or spherical (True).
<<<<<<< HEAD
                                            Defaults to False.
=======
                                            Defaults is `False`.
>>>>>>> adc62f9b

        Raises:
            OSError: This gets raised in case MeshKernel is used within an unsupported OS.
        """

        # Determine OS
        if platform.system() == "Windows":
            lib_path = Path(__file__).parent.parent / "lib" / "MeshKernelApi.dll"
        elif platform.system() == "Linux":
            lib_path = Path(__file__).parent.parent / "lib" / "libMeshKernelApi.so"
        else:
            raise OSError("Unsupported operating system")

        # LoadLibraryEx flag: LOAD_WITH_ALTERED_SEARCH_PATH 0x08
        # -> uses the altered search path for resolving dll dependencies
        # `winmode` has no effect while running on Linux or macOS
        self.lib = CDLL(str(lib_path), winmode=0x08)

        self.libname = os.path.basename(lib_path)
        self._allocate_state(is_geographic)

    def __del__(self):
        self._deallocate_state()

    def _allocate_state(self, is_geographic: bool) -> None:
        """Creates a new empty mesh.

        Args:
            isGeographic (bool): Cartesian (False) or spherical (True) mesh
        """

        self._meshkernelid = c_int()
        self._execute_function(
            self.lib.mkernel_allocate_state,
            c_int(is_geographic),
            byref(self._meshkernelid),
        )

    def _deallocate_state(self) -> None:
        """
        Deallocate mesh state.

        This method is called by the destructor and
        should never be called manually
        """

        self._execute_function(
            self.lib.mkernel_deallocate_state,
            self._meshkernelid,
        )

    def set_mesh2d(self, mesh2d: Mesh2d) -> None:
        """Sets the two-dimensional mesh state of the MeshKernel.

        Please note that this involves a copy of the data.

        Args:
            mesh2d (Mesh2d): The input data used for setting the state.
        """
        c_mesh2d = CMesh2d.from_mesh2d(mesh2d)

        self._execute_function(
            self.lib.mkernel_set_mesh2d, self._meshkernelid, byref(c_mesh2d)
        )

    def get_mesh2d(self) -> Mesh2d:
        """Gets the two-dimensional mesh state from the MeshKernel.

        Please note that this involves a copy of the data.

        Returns:
            Mesh2d: A copy of the two-dimensional mesh state.
        """

        c_mesh2d = self._get_dimensions_mesh2d()
        mesh2d = c_mesh2d.allocate_memory()
        self._execute_function(
            self.lib.mkernel_get_data_mesh2d, self._meshkernelid, byref(c_mesh2d)
        )

        return mesh2d

    def _get_dimensions_mesh2d(self) -> CMesh2d:
        """Gets the Mesh2d dimensions.
        The integer parameters of the Mesh2D struct are set to the corresponding dimensions.
        The pointers must be set to correctly sized memory before passing the struct to `get_mesh2d`.

        Returns:
            Mesh2d: The Mesh2d dimensions.
        """
        c_mesh2d = CMesh2d()
        self._execute_function(
            self.lib.mkernel_get_dimensions_mesh2d, self._meshkernelid, byref(c_mesh2d)
        )
        return c_mesh2d

    def delete_mesh2d(
        self,
        geometry_list: GeometryList,
        delete_option: DeleteMeshOption,
        invert_deletion: bool,
    ) -> None:
        """Deletes a mesh in a polygon using several options.

        Args:
            geometry_list (GeometryList): The GeometryList describing the polygon where to perform the operation.
            delete_option (DeleteMeshOption): The option describing the strategy to delete the mesh.
            invert_deletion (bool): Whether or not to invert the deletion.
        """

        c_geometry_list = CGeometryList.from_geometrylist(geometry_list)

        self._execute_function(
            self.lib.mkernel_delete_mesh2d,
            self._meshkernelid,
            byref(c_geometry_list),
            c_int(delete_option),
            c_bool(invert_deletion),
        )

    def insert_edge_mesh2d(self, start_node: int, end_node: int) -> int:
        """Insert a new mesh2d edge connecting two given nodes.

        Args:
            start_node (int): The index of the first node.
            end_node (int): The index of the second node.

        Returns:
            int: The index of the new edge.
        """

        edge_index = c_int()
        self._execute_function(
            self.lib.mkernel_insert_edge_mesh2d,
            self._meshkernelid,
            c_int(start_node),
            c_int(end_node),
            byref(edge_index),
        )

        return edge_index.value

    def insert_node_mesh2d(self, x: float, y: float) -> int:
        """Insert a new node at the specified coordinates

        Args:
            x (float): The x-coordinate of the new node
            y (float): The y-coordinate of the new node

        Returns:
            int: The index of the new node
        """

        x_array = np.array([x], dtype=np.double)
        y_array = np.array([y], dtype=np.double)
        geometry_list = GeometryList(x_array, y_array)
        c_geometry_list = CGeometryList.from_geometrylist(geometry_list)
        index = c_int()

        self._execute_function(
            self.lib.mkernel_insert_node_mesh2d,
            self._meshkernelid,
            byref(c_geometry_list),
            byref(index),
        )
        return index.value

    def delete_node_mesh2d(self, node_index: int) -> None:
        """Deletes a Mesh2d node with the given `index`.

        Args:
            node_index (int): The index of the node to be deleted.

        Raises:
            InputError: Raised when `node_index` is smaller than 0.
        """

        if node_index < 0:
            raise InputError("node_index needs to be a positive integer")

        self._execute_function(
            self.lib.mkernel_delete_node_mesh2d, self._meshkernelid, c_int(node_index)
        )

    def move_node_mesh2d(self, x: float, y: float, node_index: int) -> None:
        """Moves a Mesh2d node with the given `index` to the .

        Args:
            x (float): The x-coordinate of the new position of the node
            y (float): The y-coordinate of the new position of the node
            node_index (int): The index of the node to be moved.

        Raises:
            InputError: Raised when `node_index` is smaller than 0.
        """

        if node_index < 0:
            raise InputError("node_index needs to be a positive integer")

        x_array = np.array([x], dtype=np.double)
        y_array = np.array([y], dtype=np.double)
        geometry_list = GeometryList(x_array, y_array)
        c_geometry_list = CGeometryList.from_geometrylist(geometry_list)

        self._execute_function(
            self.lib.mkernel_move_node_mesh2d,
            self._meshkernelid,
            byref(c_geometry_list),
            c_int(node_index),
        )

    def delete_edge_mesh2d(self, geometry_list: GeometryList) -> None:
        """Deletes the closest mesh2d edge to a point.
        The coordinates of the edge middle points are used for calculating the distances to the point.

        Args:
            geometry_list (GeometryList): A geometry list containing the coordinate of the point.
        """

        c_geometry_list = CGeometryList.from_geometrylist(geometry_list)

        self._execute_function(
            self.lib.mkernel_delete_edge_mesh2d,
            self._meshkernelid,
            byref(c_geometry_list),
        )

    def get_edge_mesh2d(self, geometry_list: GeometryList) -> int:
        """Gets the closest mesh2d edge to a point.

        Args:
            geometry_list (GeometryList): A geometry list containing the coordinate of the point.

        Returns:
            int: The index of the edge
        """

        c_geometry_list = CGeometryList.from_geometrylist(geometry_list)
        index = c_int()

        self._execute_function(
            self.lib.mkernel_get_edge_mesh2d,
            self._meshkernelid,
            byref(c_geometry_list),
            byref(index),
        )

        return index.value

    def get_node_index_mesh2d(
        self, geometry_list: GeometryList, search_radius: float
    ) -> int:
        """Finds the node closest to a point within a given search radius.

        Args:
            geometry_list (GeometryList): A geometry list containing the coordinate of the point.
            search_radius (float): The search radius.

        Returns:
            int: The index of node
        """

        c_geometry_list = CGeometryList.from_geometrylist(geometry_list)
        index = c_int()

        self._execute_function(
            self.lib.mkernel_get_node_index_mesh2d,
            self._meshkernelid,
            byref(c_geometry_list),
            c_double(search_radius),
            byref(index),
        )

        return index.value

    def get_hanging_edges_mesh2d(self) -> ndarray:
        """Gets the indices of hanging edges. A hanging edge is an edge where one of the two nodes is not connected.

        Returns:
            ndarray:  The integer array describing the indices of the hanging edges.
        """

        # Get number of hanging edges
        number_hanging_edges = self._count_hanging_edges_mesh2d()

        # Get hanging edges
        hanging_edges = np.empty(number_hanging_edges, dtype=np.int32)
        c_hanging_edges = np.ctypeslib.as_ctypes(hanging_edges)
        self._execute_function(
            self.lib.mkernel_get_hanging_edges_mesh2d,
            self._meshkernelid,
            byref(c_hanging_edges),
        )

        return hanging_edges

    def _count_hanging_edges_mesh2d(self) -> int:
        """Count the number of hanging edges in a mesh2d.
        An hanging edge is an edge where one of the two nodes is not connected.

        Returns:
            int: The number of hanging edges.
        """
        c_number_hanging_edges = c_int()
        self._execute_function(
            self.lib.mkernel_count_hanging_edges_mesh2d,
            self._meshkernelid,
            byref(c_number_hanging_edges),
        )
        return c_number_hanging_edges.value

    def delete_hanging_edges_mesh2d(self) -> None:
        """Delete the hanging edges in the Mesh2d.
        A hanging edge is an edge where one of the two nodes is not connected.
        """

        self._execute_function(
            self.lib.mkernel_delete_hanging_edges_mesh2d, self._meshkernelid
        )

    def make_mesh_from_polygon_mesh2d(self, polygon: GeometryList):
        """Generates a triangular mesh2d within a polygon. The size of the triangles is determined from the length of
        the polygon edges.

        Args:
            polygon (GeometryList): The polygon.
        """

        c_geometry_list = CGeometryList.from_geometrylist(polygon)

        self._execute_function(
            self.lib.mkernel_make_mesh_from_polygon_mesh2d,
            self._meshkernelid,
            byref(c_geometry_list),
        )

    def make_mesh_from_samples_mesh2d(self, sample_points: GeometryList):
        """Makes a triangular mesh from a set of samples, triangulating the sample points.

        Args:
            sample_points (GeometryList): The sample points.
        """

        c_geometry_list = CGeometryList.from_geometrylist(sample_points)

        self._execute_function(
            self.lib.mkernel_make_mesh_from_samples_mesh2d,
            self._meshkernelid,
            byref(c_geometry_list),
        )

    def refine_polygon(
        self,
        polygon: GeometryList,
        first_node: int,
        second_node: int,
        target_edge_length: float,
    ) -> GeometryList:
        """Refines the polygon perimeter between two nodes. This interval is refined to achieve a target edge length.

        Args:
            polygon (GeometryList): The input polygon to refine.
            first_node (int): The first index of the refinement interval.
            second_node (int): The second index of the refinement interval.
            target_edge_length (float): The target interval edge length.

        Returns:
            int: The refined polygon.
        """
        c_polygon = CGeometryList.from_geometrylist(polygon)
        c_n_polygon_nodes = c_int()

        self._execute_function(
            self.lib.mkernel_count_refine_polygon,
            self._meshkernelid,
            byref(c_polygon),
            c_int(first_node),
            c_int(second_node),
            c_double(target_edge_length),
            byref(c_n_polygon_nodes),
        )

        n_coordinates = c_n_polygon_nodes.value

        x_coordinates = np.empty(n_coordinates, dtype=np.double)
        y_coordinates = np.empty(n_coordinates, dtype=np.double)
        refined_polygon = GeometryList(x_coordinates, y_coordinates)

        c_refined_polygon = CGeometryList.from_geometrylist(refined_polygon)

        self._execute_function(
            self.lib.mkernel_refine_polygon,
            self._meshkernelid,
            byref(c_polygon),
            c_int(first_node),
            c_int(second_node),
            c_double(target_edge_length),
            byref(c_refined_polygon),
        )

        return refined_polygon

    def refine_based_on_samples_mesh2d(
        self,
        samples: GeometryList,
        interpolation_params: InterpolationParameters,
        sample_refine_params: SampleRefineParameters,
    ):
        """Refines a mesh2d based on samples. Refinement is achieved by successive splits of the face edges.
        The number of successive splits is indicated by the sample value.
        For example:
        - a value of 0 means no split and hence no refinement;
        - a value of 1 means a single split (a quadrilateral face generates 4 faces);
        - a value of 2 two splits (a quadrilateral face generates 16 faces);

        Args:
            samples (GeometryList): The samples.
            interpolation_params (InterpolationParameters): The interpolation parameters.
            sample_refine_params (SampleRefineParameters): The sample refinement parameters.
        """

        c_samples = CGeometryList.from_geometrylist(samples)
        c_interpolation_params = CInterpolationParameters.from_interpolationparameters(
            interpolation_params
        )
        c_sample_refine_params = (
            CSampleRefineParameters.from_samplerefinementparameters(
                sample_refine_params
            )
        )

        self._execute_function(
            self.lib.mkernel_refine_based_on_samples_mesh2d,
            self._meshkernelid,
            byref(c_samples),
            byref(c_interpolation_params),
            byref(c_sample_refine_params),
        )

    def refine_based_on_polygon_mesh2d(
        self,
        polygon: GeometryList,
        interpolation_params: InterpolationParameters,
    ):
        """Refines a mesh2d within a polygon. Refinement is achieved by splitting the edges contained in the polygon in two.

        Args:
            samples (GeometryList): The closed polygon.
            interpolation_params (InterpolationParameters): The interpolation parameters.
        """

        c_polygon = CGeometryList.from_geometrylist(polygon)
        c_interpolation_params = CInterpolationParameters.from_interpolationparameters(
            interpolation_params
        )

        self._execute_function(
            self.lib.mkernel_refine_based_on_polygon_mesh2d,
            self._meshkernelid,
            byref(c_polygon),
            byref(c_interpolation_params),
        )

    def get_points_in_polygon(
        self, selecting_polygon: GeometryList, selected_polygon: GeometryList
    ) -> GeometryList:
        """Selects the polygon points within another polygon.

        Args:
            selecting_polygon (GeometryList): The selection polygon.
            selected_polygon (GeometryList): The polygon of which to get the selected points.

        Returns:
            GeometryList: The selection result. The selected points are contained in the values array of the returned
                          GeometryList (0.0 not selected, 1.0 selected).
        """

        c_selecting_polygon = CGeometryList.from_geometrylist(selecting_polygon)
        c_selected_polygon = CGeometryList.from_geometrylist(selected_polygon)

        n_coordinates = selected_polygon.x_coordinates.size

        x_coordinates = np.empty(n_coordinates, dtype=np.double)
        y_coordinates = np.empty(n_coordinates, dtype=np.double)
        values = np.empty(n_coordinates, dtype=np.double)
        selection = GeometryList(x_coordinates, y_coordinates, values)

        c_selection = CGeometryList.from_geometrylist(selection)

        self._execute_function(
            self.lib.mkernel_get_points_in_polygon,
            self._meshkernelid,
            byref(c_selecting_polygon),
            byref(c_selected_polygon),
            byref(c_selection),
        )

        return selection

    def _count_obtuse_triangles_mesh2d(self) -> int:
        """For internal use only.

        Gets the number of obtuse mesh2d triangles.
        Obtuse triangles are those having one angle larger than 90°.

        Returns:
            int: The number of obtuse triangles.
        """

        n_obtuse_triangles = c_int(0)

        self._execute_function(
            self.lib.mkernel_count_obtuse_triangles_mesh2d,
            self._meshkernelid,
            byref(n_obtuse_triangles),
        )

        return n_obtuse_triangles.value

    def get_obtuse_triangles_mass_centers_mesh2d(self) -> GeometryList:
        """Gets the mass centers of obtuse mesh2d triangles.
        Obtuse triangles are those having one angle larger than 90°.

        Returns:
            GeometryList: The geometry list with the mass center coordinates.
        """
        n_obtuse_triangles = self._count_obtuse_triangles_mesh2d()

        x_coordinates = np.empty(n_obtuse_triangles, dtype=np.double)
        y_coordinates = np.empty(n_obtuse_triangles, dtype=np.double)
        geometry_list = GeometryList(x_coordinates, y_coordinates)

        c_geometry_list = CGeometryList.from_geometrylist(geometry_list)

        self._execute_function(
            self.lib.mkernel_get_obtuse_triangles_mass_centers_mesh2d,
            self._meshkernelid,
            byref(c_geometry_list),
        )

        return geometry_list

    def _count_small_flow_edge_centers_mesh2d(
        self, small_flow_edges_length_threshold: float
    ) -> int:
        """For internal use only.

        Counts the number of small mesh2d flow edges.
        The flow edges are the edges connecting face circumcenters.

        Args:
            small_flow_edges_length_threshold (float): The configurable length for detecting a small flow edge.

        Returns:
            int: The number of the small flow edges.
        """

        n_small_flow_edge_centers = c_int()
        self._execute_function(
            self.lib.mkernel_count_small_flow_edge_centers_mesh2d,
            self._meshkernelid,
            c_double(small_flow_edges_length_threshold),
            byref(n_small_flow_edge_centers),
        )

        return n_small_flow_edge_centers.value

    def get_small_flow_edge_centers_mesh2d(
        self, small_flow_edges_length_threshold: float
    ) -> GeometryList:
        """Gets the small mesh2d flow edges centers.
        The flow edges are the edges connecting face circumcenters.

        Args:
            small_flow_edges_length_threshold (float): The configurable length for detecting a small flow edge.

        Returns:
            int: The geometry list with the small flow edge center coordinates.
        """

        n_small_flow_edge_centers = self._count_small_flow_edge_centers_mesh2d(
            small_flow_edges_length_threshold
        )

        x_coordinates = np.empty(n_small_flow_edge_centers, dtype=np.double)
        y_coordinates = np.empty(n_small_flow_edge_centers, dtype=np.double)
        geometry_list = GeometryList(x_coordinates, y_coordinates)

        c_geometry_list = CGeometryList.from_geometrylist(geometry_list)

        self._execute_function(
            self.lib.mkernel_get_small_flow_edge_centers_mesh2d,
            self._meshkernelid,
            c_double(small_flow_edges_length_threshold),
            byref(c_geometry_list),
        )

        return geometry_list

    def delete_small_flow_edges_and_small_triangles_mesh2d(
        self,
        small_flow_edges_length_threshold: float,
        min_fractional_area_triangles: float,
    ):
        """Deletes all small mesh2d flow edges and small triangles.
        The flow edges are the edges connecting faces circumcenters.

        Args:
            small_flow_edges_length_threshold (float): The configurable length for detecting a small flow edge.
            min_fractional_area_triangles (float): The ratio of the face area to the average area of neighboring
                                                   non-triangular faces. This parameter is used for determining whether
                                                   a triangular face is small.
        """

        self._execute_function(
            self.lib.mkernel_delete_small_flow_edges_and_small_triangles_mesh2d,
            self._meshkernelid,
            c_double(small_flow_edges_length_threshold),
            c_double(min_fractional_area_triangles),
        )

    def get_splines(
        self, geometry_list: GeometryList, number_of_points_between_nodes: int
    ) -> GeometryList:
        """Get the computed spline points between two corner nodes.

        Args:
            geometry_list (GeometryList): The input corner nodes of the splines
            number_of_points_between_nodes (int): The number of spline points to generate between two corner nodes.

        Returns:
            GeometryList: The output spline.
        """

        # Allocate space for output
        original_number_of_coordinates = geometry_list.x_coordinates.size
        number_of_coordinates = (
            original_number_of_coordinates * number_of_points_between_nodes
            - number_of_points_between_nodes
            + original_number_of_coordinates
            + 1
        )
        x_coordinates = np.empty(number_of_coordinates, dtype=np.double)
        y_coordinates = np.empty(number_of_coordinates, dtype=np.double)
        values = np.empty(number_of_coordinates, dtype=np.double)
        geometry_list_out = GeometryList(x_coordinates, y_coordinates, values)

        # Convert to CGeometryList
        c_geometry_list_in = CGeometryList.from_geometrylist(geometry_list)
        c_geometry_list_out = CGeometryList.from_geometrylist(geometry_list_out)

        self._execute_function(
            self.lib.mkernel_get_splines,
            byref(c_geometry_list_in),
            byref(c_geometry_list_out),
            c_int(number_of_points_between_nodes),
        )

        return geometry_list_out

    def get_mesh_boundaries_as_polygons_mesh2d(self) -> GeometryList:
        """Retrieves the boundaries of a mesh as a series of separated polygons.

        For example, if a mesh has an single inner hole, two polygons will be generated,
        one for the inner boundary and one for the outer boundary.

        Returns:
            GeometryList: The output network boundary polygon.
        """

        # Get number of polygon nodes
        number_of_polygon_nodes = self._count_mesh_boundaries_as_polygons_mesh2d()

        # Create GeometryList instance
        x_coordinates = np.empty(number_of_polygon_nodes, dtype=np.double)
        y_coordinates = np.empty(number_of_polygon_nodes, dtype=np.double)
        geometry_list_out = GeometryList(x_coordinates, y_coordinates)

        # Get mesh boundary
        c_geometry_list_out = CGeometryList.from_geometrylist(geometry_list_out)
        self._execute_function(
            self.lib.mkernel_get_mesh_boundaries_as_polygons_mesh2d,
            self._meshkernelid,
            byref(c_geometry_list_out),
        )

        return geometry_list_out

    def _count_mesh_boundaries_as_polygons_mesh2d(self) -> int:
        """Counts the number of polygon nodes contained in the mesh boundary polygons
        computed in function get_mesh_boundaries_as_polygons_mesh2d.

        Returns:
            int: The number of polygon nodes.
        """
        number_of_polygon_nodes = c_int()
        self._execute_function(
            self.lib.mkernel_count_mesh_boundaries_as_polygons_mesh2d,
            self._meshkernelid,
            byref(number_of_polygon_nodes),
        )
        return number_of_polygon_nodes.value

    def merge_nodes_mesh2d(
        self, geometry_list: GeometryList, merging_distance: float
    ) -> None:
        """Merges the mesh2d nodes, effectively removing all small edges

        Args:
            geometry_list (GeometryList): The polygon defining the area where the operation will be performed.
            geometry_list (float): The distance below which two nodes will be merged
        """
        c_geometry_list = CGeometryList.from_geometrylist(geometry_list)
        self._execute_function(
            self.lib.mkernel_merge_nodes_mesh2d,
            self._meshkernelid,
            byref(c_geometry_list),
            c_double(merging_distance),
        )

    def merge_two_nodes_mesh2d(self, first_node: int, second_node: int) -> None:
        """Merges `first_node` into `second_node`.

        Args:
            first_node (int): The index of the first node to merge.
            second_node (int): The index of the second node to merge.
        """

        self._execute_function(
            self.lib.mkernel_merge_two_nodes_mesh2d,
            self._meshkernelid,
            c_int(first_node),
            c_int(second_node),
        )

    def get_nodes_in_polygons_mesh2d(
        self, geometry_list: GeometryList, inside: bool
    ) -> ndarray:
        """Gets the indices of the mesh2d nodes selected with a polygon.

        Args:
            geometry_list (GeometryList): The input polygon.
            inside (bool): Selection of the nodes inside the polygon (True) or outside (False)

        Returns:
            ndarray: The integer array describing the selected nodes indices
        """

        # Get number of mesh nodes
        number_of_mesh_nodes = self._count_nodes_in_polygons_mesh2d(
            geometry_list, inside
        )

        selected_nodes = np.empty(number_of_mesh_nodes, dtype=np.int32)
        c_selected_nodes = np.ctypeslib.as_ctypes(selected_nodes)
        c_geometry_list = CGeometryList.from_geometrylist(geometry_list)

        # Get selected nodes
        self._execute_function(
            self.lib.mkernel_get_nodes_in_polygons_mesh2d,
            self._meshkernelid,
            byref(c_geometry_list),
            c_int(inside),
            c_selected_nodes,
        )

        return selected_nodes

    def _count_nodes_in_polygons_mesh2d(
        self, geometry_list: GeometryList, inside: int
    ) -> int:
        """Counts the number of selected mesh node indices.
        This function should be used by clients before `get_nodes_in_polygons_mesh2d`
        for allocating an integer array storing the selection results.

        Returns:
            int: The number of selected nodes
        """
        c_number_of_mesh_nodes = c_int()
        c_geometry_list = CGeometryList.from_geometrylist(geometry_list)

        # Get number of mesh nodes
        self._execute_function(
            self.lib.mkernel_count_nodes_in_polygons_mesh2d,
            self._meshkernelid,
            byref(c_geometry_list),
            c_int(inside),
            byref(c_number_of_mesh_nodes),
        )
        return c_number_of_mesh_nodes.value

    def _get_error(self) -> str:
        c_error_message = c_char_p()
        self.lib.mkernel_get_error(byref(c_error_message))
        return c_error_message.value.decode("ASCII")

    def _execute_function(self, function: Callable, *args):
        """Utility function to execute a C function of MeshKernel and checks its status

        Args:
            function (Callable): The function which we want to call
            args: Arguments which will be passed to `function`

        Raises:
            MeshKernelError: This exception gets raised,
                             if the MeshKernel library reports an error.
        """
        if function(*args) != Status.SUCCESS:
            error_message = self._get_error()
            raise MeshKernelError(error_message)<|MERGE_RESOLUTION|>--- conflicted
+++ resolved
@@ -45,11 +45,7 @@
 
         Args:
             is_geographic (bool, optional): Whether the mesh is cartesian (False) or spherical (True).
-<<<<<<< HEAD
-                                            Defaults to False.
-=======
                                             Defaults is `False`.
->>>>>>> adc62f9b
 
         Raises:
             OSError: This gets raised in case MeshKernel is used within an unsupported OS.
