--- conflicted
+++ resolved
@@ -242,19 +242,6 @@
     Used for communicating with the MeshKernel dll.
 
     Attributes:
-<<<<<<< HEAD
-        max_refinement_iterations (c_int): Maximum number of refinement iterations, set to 1 if only one refinement
-                                           is wanted.
-        averaging_method (c_int): Averaging method : 1 = simple averaging, 2 = closest point, 3 = max, 4 = min,
-                                  5 = inverse weighted distance, 6 = minabs, 7 = kdtree.
-        min_points (c_int): Minimum number of points needed inside cell to handle the cell.
-        relative_search_radius (c_double): Relative search cell size, 1 = actual cell size, 2 = twice as large,
-                                           search radius can be larger than cell so more sample are included.
-        interpolate_to (c_int): Interpolation settings, 1 = bathy, 2 = zk, 3 = s1, 4 = Zc.
-        refine_intersected (c_int): Whether to compute faces intersected by polygon (yes=1/no=0).
-        use_mass_center_when_refining (c_int): Whether to use the mass center when splitting a face in the refinement
-                                               process (yes=1/no=0).
-=======
         max_refinement_iterations (c_int): Maximum number of refinement iterations.
         refine_intersected (c_int): Whether to compute faces intersected by polygon (yes=1/no=0)
         use_mass_center_when_refining (c_int): Whether to use the mass center when splitting a face in the refinement
@@ -263,7 +250,6 @@
         refinement_type (c_int): Refinement criterion type.
         connect_hanging_nodes (c_int): Whether to connect hanging nodes at the end of the iteration.
         account_for_samples_outside (c_int): Whether to take samples outside face into account.
->>>>>>> 0ec1447d
     """
 
     _fields_ = [
