--- conflicted
+++ resolved
@@ -148,11 +148,7 @@
   },
   {
    "cell_type": "code",
-<<<<<<< HEAD
    "execution_count": null,
-=======
-   "execution_count": 8,
->>>>>>> d2c419e2
    "metadata": {},
    "outputs": [],
    "source": [
