import numpy as np
import pytest
from numpy import ndarray
from numpy.testing import assert_array_equal
from pytest import approx

from meshkernel import (
    DeleteMeshOption,
    GeometryList,
    InputError,
    Mesh2d,
    Mesh2dFactory,
    MeshKernel,
    MeshKernelError,
    MeshRefinementParameters,
    RefinementType,
)


@pytest.fixture(scope="function")
def meshkernel_with_mesh2d():
    """Creates a new instance of 'meshkernel' and sets a Mesh2d with the specified dimensions.

    Args:
        rows (int): Number of node rows
        columns (int): Number of node columns

    Returns:
        MeshKernel: The created instance of `meshkernel`
    """

    def _create(rows: int, columns: int):
        mesh2d = Mesh2dFactory.create_rectilinear_mesh(rows, columns)
        mk = MeshKernel()

        mk.mesh2d_set(mesh2d)

        return mk

    return _create


cases_is_geometric_constructor = [(True), (False)]


@pytest.mark.parametrize("is_geometric", cases_is_geometric_constructor)
def test_constructor(is_geometric: bool):
    """Test if the constructor works"""
    MeshKernel(is_geometric)


def test_different_instances_have_different_ids():
    """Test if the meshkernelid of two instances differs"""
    mk_1 = MeshKernel()
    mk_2 = MeshKernel()

    assert mk_1._meshkernelid != mk_2._meshkernelid


def test_mesh2d_set_and_mesh2d_get_data():
    """Test to set a simple mesh and then get it again with new parameters

    3---2
    |   |
    0---1
    """
    mk = MeshKernel()

    edge_nodes = np.array([0, 1, 1, 2, 2, 3, 3, 0], dtype=np.int32)
    node_x = np.array([0.0, 1.0, 1.0, 0.0], dtype=np.double)
    node_y = np.array([0.0, 0.0, 1.0, 1.0], dtype=np.double)

    input_mesh2d = Mesh2d(node_x, node_y, edge_nodes)
    mk.mesh2d_set(input_mesh2d)

    output_mesh2d = mk.mesh2d_get_data()

    # Test if the input and output differs
    assert_array_equal(output_mesh2d.edge_nodes, input_mesh2d.edge_nodes)
    assert_array_equal(output_mesh2d.node_x, input_mesh2d.node_x)
    assert_array_equal(output_mesh2d.node_y, input_mesh2d.node_y)

    # Test if faces are correctly calculated
    assert_array_equal(output_mesh2d.face_nodes, np.array([0, 1, 2, 3]))
    assert_array_equal(output_mesh2d.nodes_per_face, np.array([4]))
    assert_array_equal(output_mesh2d.face_x, np.array([0.5]))
    assert_array_equal(output_mesh2d.face_y, np.array([0.5]))

    # Test if edges are correctly calculated
    assert_array_equal(output_mesh2d.edge_x, np.array([0.5, 1.0, 0.5, 0.0]))
    assert_array_equal(output_mesh2d.edge_y, np.array([0.0, 0.5, 1.0, 0.5]))


def test_mesh2d_insert_edge(meshkernel_with_mesh2d: MeshKernel):
    """Test `mesh2d_insert_edge` by inserting one edge within a 2x2 Mesh2d.

    2---3
    |   |
    0---1
    """

    mk = meshkernel_with_mesh2d(2, 2)

    edge_index = mk.mesh2d_insert_edge(0, 3)

    mesh2d = mk.mesh2d_get_data()

    assert edge_index == 4
    assert mesh2d.node_x.size == 4
    assert mesh2d.edge_x.size == 5
    assert mesh2d.face_x.size == 2


def test_mesh2d_insert_node(meshkernel_with_mesh2d: MeshKernel):
    """Test `mesh2d_insert_node` with a 2x2 Mesh2d.

    2---3
    |   |
    0---1
    """

    mk = meshkernel_with_mesh2d(2, 2)

    node_index = mk.mesh2d_insert_node(1.5, 0.5)
    edge_index = mk.mesh2d_insert_edge(3, node_index)

    mesh2d = mk.mesh2d_get_data()

    assert node_index == 4
    assert mesh2d.node_x.size == 5
    assert edge_index == 4
    assert mesh2d.edge_x.size == 5


cases_mesh2d_delete_node = [
    (0, 0.0, 0.0),
    (1, 1.0, 0.0),
    (2, 2.0, 0.0),
    (3, 0.0, 1.0),
    (4, 1.0, 1.0),
    (5, 2.0, 1.0),
    (6, 0.0, 2.0),
    (7, 1.0, 2.0),
    (8, 2.0, 2.0),
]


@pytest.mark.parametrize("node_index, deleted_x, deleted_y", cases_mesh2d_delete_node)
def test_mesh2d_delete_node(
    meshkernel_with_mesh2d: MeshKernel,
    node_index: int,
    deleted_x: float,
    deleted_y: float,
):
    """Test `mesh2d_delete_node` by deleting a node from a 3x3 Mesh2d.

    6---7---8
    |   |   |
    3---4---5
    |   |   |
    0---1---2

    """
    mk = meshkernel_with_mesh2d(3, 3)

    mk.mesh2d_delete_node(node_index)

    mesh2d = mk.mesh2d_get_data()

    assert mesh2d.node_x.size == 8

    for x, y in zip(mesh2d.node_x, mesh2d.node_y):
        assert x != deleted_x or y != deleted_y


def test_mesh2d_delete_node_invalid_node_index(meshkernel_with_mesh2d: MeshKernel):
    """Test `mesh2d_delete_node` by passing a negative `node_index`."""

    mk = meshkernel_with_mesh2d(2, 2)

    with pytest.raises(InputError):
        mk.mesh2d_delete_node(-1)


cases_mesh2d_move_node = [
    (0, 0.0, 0.0),
    (1, 1.0, 0.0),
    (2, 2.0, 0.0),
    (3, 0.0, 1.0),
    (4, 1.0, 1.0),
    (5, 2.0, 1.0),
    (6, 0.0, 2.0),
    (7, 1.0, 2.0),
    (8, 2.0, 2.0),
]


@pytest.mark.parametrize("node_index, moved_x, moved_y", cases_mesh2d_move_node)
def test_mesh2d_move_node(
    meshkernel_with_mesh2d: MeshKernel, node_index: int, moved_x: float, moved_y: float
):
    """Test to move a node in a simple Mesh2d to new location.

    6---7---8
    |   |   |
    3---4---5
    |   |   |
    0---1---2

    """

    mk = meshkernel_with_mesh2d(3, 3)

    mk.mesh2d_move_node(5.0, 7.0, node_index)

    mesh2d = mk.mesh2d_get_data()

    assert mesh2d.node_x[node_index] == 5.0
    assert mesh2d.node_y[node_index] == 7.0

    for x, y in zip(mesh2d.node_x, mesh2d.node_y):
        assert x != moved_x or y != moved_y


def test_mesh2d_move_node_invalid_node_index(meshkernel_with_mesh2d: MeshKernel):
    """Test `mesh2d_move_node` by passing a negative `node_index`."""

    mk = meshkernel_with_mesh2d(2, 2)
    with pytest.raises(InputError):
        mk.mesh2d_move_node(5.0, 7.0, -1)


cases_mesh2d_delete_edge = [
    (0.5, 0.0),
    (1.5, 0.0),
    (0.0, 0.5),
    (1.0, 0.5),
    (2.0, 0.5),
    (0.5, 1.0),
    (1.5, 1.0),
    (0.0, 1.5),
    (1.0, 1.5),
    (2.0, 1.5),
    (0.5, 2.0),
    (1.5, 2.0),
]


@pytest.mark.parametrize("delete_x, delete_y", cases_mesh2d_delete_edge)
def test_mesh2d_delete_edge(
    meshkernel_with_mesh2d: MeshKernel, delete_x: float, delete_y: float
):
    """Test `mesh2d_delete_edge` by deleting an edge from a 3x3 Mesh2d.

    6---7---8
    |   |   |
    3---4---5
    |   |   |
    0---1---2

    """
    mk = meshkernel_with_mesh2d(3, 3)

    mk.mesh2d_delete_edge(delete_x, delete_y)

    mesh2d = mk.mesh2d_get_data()

    assert mesh2d.node_x.size == 9
    assert mesh2d.edge_x.size == 11
    assert mesh2d.face_x.size == 3

    for x, y in zip(mesh2d.edge_x, mesh2d.edge_y):
        assert x != delete_x or y != delete_y


cases_mesh2d_get_edge = [
    (0.5, 0.0, 2),
    (1.0, 0.5, 1),
    (0.5, 1.0, 3),
    (0.0, 0.5, 0),
]


@pytest.mark.parametrize("x, y, exp_index", cases_mesh2d_get_edge)
def test_mesh2d_get_edge(
    meshkernel_with_mesh2d: MeshKernel, x: float, y: float, exp_index: int
):
    """Test `mesh2d_get_edge` on a 2x2 Mesh2d.

        (3)
       2---3
    (0)|   |(1)
       0---1
        (2)

    """

    mk = meshkernel_with_mesh2d(2, 2)

    edge_index = mk.mesh2d_get_edge(x, y)

    assert edge_index == exp_index


cases_mesh2d_get_node_index = [
    (0.0, 0.0, 0),
    (0.4, 0.0, 0),
    (0.0, 0.4, 0),
    (1.0, 0.0, 1),
    (0.6, 0.0, 1),
    (1.0, 0.4, 1),
    (0.0, 1.0, 2),
    (0.4, 1.0, 2),
    (0.0, 0.6, 2),
    (1.0, 1.0, 3),
    (0.6, 1.0, 3),
    (1.0, 0.6, 3),
]


@pytest.mark.parametrize("x, y, exp_index", cases_mesh2d_get_node_index)
def test_mesh2d_get_node_index(
    meshkernel_with_mesh2d: MeshKernel, x: float, y: float, exp_index: int
):
    """Test `mesh2d_get_node_index` on a 2x2 Mesh2d.

    2---3
    |   |
    0---1

    """

    mk = meshkernel_with_mesh2d(2, 2)

    edge_index = mk.mesh2d_get_node_index(x, y, 0.5)

    assert edge_index == exp_index


def test_mesh2d_get_node_index_no_node_in_search_radius(
    meshkernel_with_mesh2d: MeshKernel,
):
    """Test `get_node_index` when there is no node within the search radius."""

    mk = meshkernel_with_mesh2d(2, 2)

    with pytest.raises(MeshKernelError):
        mk.mesh2d_get_node_index(0.5, 0.5, 0.4)


cases_mesh2d_delete_small_polygon = [
    (True, DeleteMeshOption.ALL_NODES, 4, 4, 1),
    (True, DeleteMeshOption.ALL_FACE_CIRCUMCENTERS, 16, 24, 9),
    (True, DeleteMeshOption.ALL_COMPLETE_FACES, 4, 4, 1),
    (False, DeleteMeshOption.ALL_NODES, 32, 48, 16),
    (False, DeleteMeshOption.ALL_FACE_CIRCUMCENTERS, 32, 48, 16),
    (False, DeleteMeshOption.ALL_COMPLETE_FACES, 36, 60, 25),
]


@pytest.mark.parametrize(
    "invert_deletion, delete_option, exp_nodes, exp_edges, exp_faces",
    cases_mesh2d_delete_small_polygon,
)
def test_mesh2d_delete_small_polygon(
    meshkernel_with_mesh2d: MeshKernel,
    invert_deletion: bool,
    delete_option: DeleteMeshOption,
    exp_nodes: int,
    exp_edges: int,
    exp_faces: int,
):
    """Test `mesh2d_delete` by deleting a polygon from a 6x6 mesh2d.

    30--31--32--33--34--35
    |   |   |   |   |   |
    24--25--26--27--28--29
    |   | * |   | * |   |
    18--19--20--21--22--23
    |   |   |   |   |   |
    12--13--14--15--16--17
    |   | * |   | * |   |
    6---7---8---9---10--11
    |   |   |   |   |   |
    0---1---2---3---4---5

    """
    mk = meshkernel_with_mesh2d(6, 6)

    # Polygon around nodes 14, 15, 21 & 20 (through the face circum centers)
    x_coordinates = np.array([1.5, 3.5, 3.5, 1.5, 1.5], dtype=np.double)
    y_coordinates = np.array([1.5, 1.5, 3.5, 3.5, 1.5], dtype=np.double)

    geometry_list = GeometryList(x_coordinates, y_coordinates)

    mk.mesh2d_delete(geometry_list, delete_option, invert_deletion)
    mesh2d = mk.mesh2d_get_data()

    assert mesh2d.node_x.size == exp_nodes
    assert mesh2d.edge_x.size == exp_edges
    assert mesh2d.face_x.size == exp_faces


cases_mesh2d_delete_empty_polygon = [(False, 0, 0, 0), (True, 25, 40, 16)]


@pytest.mark.parametrize(
    "invert_deletion, exp_nodes, exp_edges, exp_faces",
    cases_mesh2d_delete_empty_polygon,
)
def test_mesh2d_delete_empty_polygon(
    meshkernel_with_mesh2d: MeshKernel,
    invert_deletion: bool,
    exp_nodes: int,
    exp_edges: int,
    exp_faces: int,
):
    """Test `mesh2d_delete` by deleting a an empty polygon from a 5x5 mesh2d.

    20--21--22--23--24
    |   |   |   |   |
    15--16--17--18--19
    |   |   |   |   |
    10--11--12--13--14
    |   |   |   |   |
    5---6---7---8---9
    |   |   |   |   |
    0---1---2---3---4

    """
    mk = meshkernel_with_mesh2d(5, 5)

    x_coordinates = np.empty(0, dtype=np.double)
    y_coordinates = np.empty(0, dtype=np.double)

    geometry_list = GeometryList(x_coordinates, y_coordinates)
    delete_option = DeleteMeshOption.ALL_NODES

    mk.mesh2d_delete(geometry_list, delete_option, invert_deletion)
    mesh2d = mk.mesh2d_get_data()

    assert mesh2d.node_x.size == exp_nodes
    assert mesh2d.edge_x.size == exp_edges
    assert mesh2d.face_x.size == exp_faces


cases_mesh2d_get_hanging_edges = [
    (
        np.array([0.0, 1.0, 1.0, 0.0], dtype=np.double),  # node_x
        np.array([0.0, 0.0, 1.0, 1.0], dtype=np.double),  # node_y
        np.array([0, 1, 1, 3, 2, 3, 2, 0], dtype=np.int32),  # edge_nodes
        np.array([], dtype=np.int32),  # expected
    ),
    (
        np.array([0.0, 1.0, 1.0, 0.0, 0.0], dtype=np.double),  # node_x
        np.array([0.0, 0.0, 1.0, 1.0, 2.0], dtype=np.double),  # node_y
        np.array([0, 1, 1, 3, 2, 3, 2, 0, 3, 4], dtype=np.int32),  # edge_nodes
        np.array([4], dtype=np.int32),  # expected
    ),
    (
        np.array([0.0, 1.0, 1.0, 0.0, 0.0, 2.0], dtype=np.double),  # node_x
        np.array([0.0, 0.0, 1.0, 1.0, 2.0, 1.0], dtype=np.double),  # node_y
        np.array([0, 1, 1, 3, 2, 3, 2, 0, 3, 4, 2, 5], dtype=np.int32),  # edge_nodes
        np.array([4, 5], dtype=np.int32),  # expected
    ),
]


@pytest.mark.parametrize(
    "node_x, node_y, edge_nodes, expected", cases_mesh2d_get_hanging_edges
)
def test_mesh2d_get_hanging_edges(
    node_x: np.ndarray, node_y: np.ndarray, edge_nodes: np.ndarray, expected: int
):
    """Tests `mesh2d_get_hanging_edges` by comparing the returned hanging edges with the expected ones
    4*
    |
    3---2---5*
    |   |
    0---1
    """

    mk = MeshKernel()

    mesh2d = Mesh2d(node_x, node_y, edge_nodes)

    mk.mesh2d_set(mesh2d)

    result = mk.mesh2d_get_hanging_edges()

    assert_array_equal(result, expected)


def test_mesh2d_delete_hanging_edges():
    """Tests `mesh2d_delete_hanging_edges` by deleting 2 hanging edges in a simple Mesh2d
    4*
    |
    3---2---5*
    |   |
    0---1
    """

    mk = MeshKernel()

    node_x = np.array([0.0, 1.0, 1.0, 0.0, 0.0, 2.0], dtype=np.double)
    node_y = np.array([0.0, 0.0, 1.0, 1.0, 2.0, 1.0], dtype=np.double)
    edge_nodes = np.array([0, 1, 1, 2, 2, 3, 3, 0, 3, 4, 2, 5], dtype=np.int32)

    mesh2d = Mesh2d(node_x, node_y, edge_nodes)

    mk.mesh2d_set(mesh2d)

    mk.mesh2d_delete_hanging_edges()

    mesh2d = mk.mesh2d_get_data()

    assert mesh2d.node_x.size == 4
    assert mesh2d.edge_x.size == 4
    assert mesh2d.face_x.size == 1


def test_mesh2d_make_mesh_from_polygon():
    """Tests `mesh2d_make_mesh_from_polygon` by creating a mesh2d from a simple hexagon."""

    mk = MeshKernel()

    #   5__4
    #  /    \
    # 0      3
    #  \1__2/
    x_coordinates = np.array([0.0, 0.5, 1.5, 2.0, 1.5, 0.5, 0.0], dtype=np.double)
    y_coordinates = np.array([1.0, 0.0, 0.0, 1.0, 2.0, 2.0, 1.0], dtype=np.double)
    polygon = GeometryList(x_coordinates, y_coordinates)

    mk.mesh2d_make_mesh_from_polygon(polygon)

    mesh2d = mk.mesh2d_get_data()

    assert mesh2d.node_x.size == 7
    assert mesh2d.edge_x.size == 12
    assert mesh2d.face_x.size == 6


def test_mesh2d_make_mesh_from_samples():
    """Tests `mesh2d_make_mesh_from_samples` by creating a mesh2d from six sample points."""

    mk = MeshKernel()

    #  5  4
    # 0    3
    #  1  2
    x_coordinates = np.array([0.0, 0.5, 1.5, 2.0, 1.5, 0.5, 0.0], dtype=np.double)
    y_coordinates = np.array([1.0, 0.0, 0.0, 1.0, 2.0, 2.0, 1.0], dtype=np.double)
    polygon = GeometryList(x_coordinates, y_coordinates)

    mk.mesh2d_make_mesh_from_samples(polygon)

    mesh2d = mk.mesh2d_get_data()

    assert mesh2d.node_x.size == 6
    assert mesh2d.edge_x.size == 9
    assert mesh2d.face_x.size == 4


cases_polygon_refine = [
    (0, 0, 30.0, 9),
    (0, 1, 30.0, 6),
    (0, 2, 30.0, 7),
    (0, 3, 30.0, 8),
    (0, 4, 30.0, 9),
    (0, 0, 20.0, 13),
    (0, 1, 20.0, 7),
    (0, 2, 20.0, 9),
    (0, 3, 20.0, 11),
    (0, 4, 20.0, 13),
]


@pytest.mark.parametrize("start, end, length, exp_nodes", cases_polygon_refine)
def test_polygon_refine(start: int, end: int, length: float, exp_nodes: int):
    """Tests `polygon_refine` by refining a simple polygon."""

    mk = MeshKernel()

    # 3---2
    # |   |
    # 0---1
    x_coordinates = np.array([0.0, 60.0, 60.0, 0.0, 0.0], dtype=np.double)
    y_coordinates = np.array([0.0, 0.0, 60.0, 60.0, 0.0], dtype=np.double)
    polygon = GeometryList(x_coordinates, y_coordinates)

    geom = mk.polygon_refine(polygon, start, end, length)

    assert geom.x_coordinates.size == exp_nodes


<<<<<<< HEAD
cases_refine_based_on_samples_mesh2d = [
    (0.5, 0, 9, 12, 4),
    # (0.5, 1, 25, 40, 16),
    # (0.5, 2, 81, 144, 64),
=======
cases_mesh2d_refine_based_on_samples = [
    (0.5, RefinementType.WAVE_COURANT, 25, 40, 16),
    (0.5, RefinementType.REFINEMENT_LEVELS, 25, 40, 16),
>>>>>>> aa011f42
]


@pytest.mark.parametrize(
<<<<<<< HEAD
    "min_face_size, sample_value, exp_nodes, exp_edges, exp_faces",
    cases_refine_based_on_samples_mesh2d,
=======
    "min_face_size, refinement_type, exp_nodes, exp_edges, exp_faces",
    cases_mesh2d_refine_based_on_samples,
>>>>>>> aa011f42
)
def test_mesh2d_refine_based_on_samples(
    meshkernel_with_mesh2d: MeshKernel,
    min_face_size: float,
    sample_value: float,
    exp_nodes: int,
    exp_edges: int,
    exp_faces: int,
):
    """Tests `mesh2d_refine_based_on_samples` with a simple 3x3 mesh.

    6---7---8
    |   |   |
    3---4---5
    |   |   |
    0---1---2
    """
    mk = meshkernel_with_mesh2d(3, 3)

    x_coordinates = np.array([0.5, 0.5, 1.5, 1.5], dtype=np.double)
    y_coordinates = np.array([0.5, 1.5, 1.5, 0.5], dtype=np.double)
    values = np.array(
        [sample_value, sample_value, sample_value, sample_value], dtype=np.double
    )
    samples = GeometryList(x_coordinates, y_coordinates, values)

    refinement_params = MeshRefinementParameters(
        False, False, min_face_size, RefinementType.WAVE_COURANT, False, False, 1
    )

    mk.mesh2d_refine_based_on_samples(samples, 1.0, 1, refinement_params)

    mesdh2d = mk.mesh2d_get_data()

    assert mesdh2d.node_x.size == exp_nodes
    assert mesdh2d.edge_x.size == exp_edges
    assert mesdh2d.face_x.size == exp_faces


cases_mesh2d_refine_based_on_polygon = [
    (1, 25, 40, 16),
    (2, 81, 144, 64),
    (3, 289, 544, 256),
]


@pytest.mark.parametrize(
    "max_iterations, exp_nodes, exp_edges, exp_faces",
    cases_mesh2d_refine_based_on_polygon,
)
def test_mesh2d_refine_based_on_polygon(
    meshkernel_with_mesh2d: MeshKernel,
    max_iterations: int,
    exp_nodes: int,
    exp_edges: int,
    exp_faces: int,
):
    """Tests `mesh2d_refine_based_on_polygon` with a simple 3x3 mesh.

    6---7---8
    |   |   |
    3---4---5
    |   |   |
    0---1---2
    """

    mk = meshkernel_with_mesh2d(3, 3)

    x_coordinates = np.array([0.0, 0.0, 2.0, 2.0, 0.0], dtype=np.double)
    y_coordinates = np.array([0.0, 2.0, 2.0, 0.0, 0.0], dtype=np.double)
    polygon = GeometryList(x_coordinates, y_coordinates)

    refinement_params = MeshRefinementParameters(
        True, False, 0.5, 1, False, False, max_iterations
    )

    mk.mesh2d_refine_based_on_polygon(polygon, refinement_params)

    mesdh2d = mk.mesh2d_get_data()

    assert mesdh2d.node_x.size == exp_nodes
    assert mesdh2d.edge_x.size == exp_edges
    assert mesdh2d.face_x.size == exp_faces


def test_mesh2d_get_mesh_boundaries_as_polygons(meshkernel_with_mesh2d: MeshKernel):
    """Tests `mesh2d_get_mesh_boundaries_as_polygons` by checking if the resulted boundary is as expected"""

    mk = meshkernel_with_mesh2d(3, 3)

    mesh_boundary = mk.mesh2d_get_mesh_boundaries_as_polygons()
    assert_array_equal(
        mesh_boundary.x_coordinates,
        np.array([0.0, 0.0, 0.0, 1.0, 2.0, 2.0, 2.0, 1.0, 0.0], dtype=np.double),
    )
    assert_array_equal(
        mesh_boundary.y_coordinates,
        np.array([0.0, 1.0, 2.0, 2.0, 2.0, 1.0, 0.0, 0.0, 0.0], dtype=np.double),
    )


cases_mesh2d_merge_nodes = [(1e-2, 4), (1e-4, 5)]


@pytest.mark.parametrize("merging_distance, number_of_nodes", cases_mesh2d_merge_nodes)
def test_mesh2d_merge_nodes(merging_distance: float, number_of_nodes: int):
    """Test if `mesh2d_merge_nodes` reduces the number of close nodes

    4---3
    |   |
    01--2
    """
    mk = MeshKernel()

    # Set up mesh
    edge_nodes = np.array([0, 1, 1, 2, 2, 3, 3, 4, 4, 0], dtype=np.int32)
    node_x = np.array([0.0, 1e-3, 1.0, 1.0, 0.0], dtype=np.double)
    node_y = np.array([0.0, 0.0, 0.0, 1.0, 1.0], dtype=np.double)
    input_mesh2d = Mesh2d(node_x, node_y, edge_nodes)
    mk.mesh2d_set(input_mesh2d)

    # Define polygon where we want to merge
    x_coordinates = np.array([-1.0, 2.0, 2.0, -1.0, -1.0], dtype=np.double)
    y_coordinates = np.array([-1.0, -1.0, 2.0, 2.0, -1.0], dtype=np.double)
    geometry_list = GeometryList(x_coordinates, y_coordinates)

    mk.mesh2d_merge_nodes(geometry_list, merging_distance)

    output_mesh2d = mk.mesh2d_get_data()

    assert output_mesh2d.node_x.size == number_of_nodes


cases_mesh2d_merge_two_nodes = [(0, 1, 4), (4, 5, 4), (0, 4, 3)]


@pytest.mark.parametrize(
    "first_node, second_node, num_faces", cases_mesh2d_merge_two_nodes
)
def test_mesh2d_merge_two_nodes(
    meshkernel_with_mesh2d: MeshKernel,
    first_node: int,
    second_node: int,
    num_faces: int,
):
    """Tests `mesh2d_merge_two_nodes` by checking if two selected nodes are properly merged

    6---7---8
    |   |   |
    3---4---5
    |   |   |
    0---1---2
    """

    mk = meshkernel_with_mesh2d(3, 3)

    mk.mesh2d_merge_two_nodes(first_node, second_node)

    output_mesh2d = mk.mesh2d_get_data()

    assert output_mesh2d.node_x.size == 8
    assert output_mesh2d.face_x.size == num_faces


cases_polygon_get_included_points = [
    (
        # Select all
        np.array([0.0, 3.0, 3.0, 0.0, 0.0]),
        np.array([0.0, 0.0, 3.0, 3.0, 0.0]),
        np.array([1.0, 1.0, 1.0, 1.0, 1.0]),
    ),
    (
        # Select right half
        np.array([1.5, 3.0, 3.0, 1.5, 1.5]),
        np.array([0.0, 0.0, 3.0, 3.0, 0.0]),
        np.array([0.0, 1.0, 1.0, 0.0, 0.0]),
    ),
    (
        # Select bottom-right
        np.array([1.5, 3.0, 3.0, 1.5, 1.5]),
        np.array([0.0, 0.0, 1.5, 1.5, 0.0]),
        np.array([0.0, 1.0, 0.0, 0.0, 0.0]),
    ),
    (
        # Select top half
        np.array([0.0, 3.0, 3.0, 0.0, 0.0]),
        np.array([1.5, 1.5, 3.0, 3.0, 1.5]),
        np.array([0.0, 0.0, 1.0, 1.0, 0.0]),
    ),
    (
        # Select top-left
        np.array([0.0, 1.5, 1.5, 0.0, 0.0]),
        np.array([1.5, 1.5, 3.0, 3.0, 1.5]),
        np.array([0.0, 0.0, 0.0, 1.0, 0.0]),
    ),
]


@pytest.mark.parametrize(
    "selecting_x, selecting_y, exp_values",
    cases_polygon_get_included_points,
)
def test_polygon_get_included_points(
    selecting_x: np.array, selecting_y: np.array, exp_values: np.array
):
    """Tests `polygon_get_included_points` with a simple polygon and various selecting polygons."""

    selecting_polygon = GeometryList(selecting_x, selecting_y)

    x_coordinates = np.array([1.0, 2.0, 2.0, 1.0, 1.0], dtype=np.double)
    y_coordinates = np.array([1.0, 1.0, 2.0, 2.0, 1.0], dtype=np.double)
    selected_polygon = GeometryList(x_coordinates, y_coordinates)

    mk = MeshKernel()

    selection = mk.polygon_get_included_points(selecting_polygon, selected_polygon)

    assert_array_equal(selection.values, exp_values)


def test_mesh2d_count_obtuse_triangles():
    r"""Tests `_mesh2d_count_obtuse_triangles` on a 3x3 mesh with two obtuse triangles.

    6---7---8
    | /   \ |
    3---4---5
    | \   / |
    0---1---2

    """
    mk = MeshKernel()

    # Mesh with obtuse triangles (4, 5, 7 and 1, 5, 4)
    node_x = np.array([0.0, 1.0, 2.0, 0.0, 1.5, 2.0, 0.0, 1.0, 2.0], dtype=np.double)
    node_y = np.array([0.0, 0.0, 0.0, 1.0, 1.0, 1.0, 2.0, 2.0, 2.0], dtype=np.double)
    edge_nodes = np.array(
        [
            0,
            1,
            1,
            2,
            3,
            4,
            4,
            5,
            6,
            7,
            7,
            8,
            0,
            3,
            1,
            4,
            2,
            5,
            3,
            6,
            4,
            7,
            5,
            8,
            1,
            3,
            1,
            5,
            3,
            7,
            5,
            7,
        ],
        dtype=np.int32,
    )

    mk.mesh2d_set(Mesh2d(node_x, node_y, edge_nodes))

    n_obtuse_triangles = mk._mesh2d_count_obtuse_triangles()

    assert n_obtuse_triangles == 2


def test_mesh2d_get_obtuse_triangles_mass_centers():
    r"""Tests `mesh2d_get_obtuse_triangles_mass_centers` on a 3x3 mesh with two obtuse triangles.

    6---7---8
    | /   \ |
    3---4---5
    | \   / |
    0---1---2

    """
    mk = MeshKernel()

    # Mesh with obtuse triangles (4, 5, 7 and 1, 5, 4)
    node_x = np.array([0.0, 1.0, 2.0, 0.0, 1.5, 2.0, 0.0, 1.0, 2.0], dtype=np.double)
    node_y = np.array([0.0, 0.0, 0.0, 1.0, 1.0, 1.0, 2.0, 2.0, 2.0], dtype=np.double)
    edge_nodes = np.array(
        [
            0,
            1,
            1,
            2,
            3,
            4,
            4,
            5,
            6,
            7,
            7,
            8,
            0,
            3,
            1,
            4,
            2,
            5,
            3,
            6,
            4,
            7,
            5,
            8,
            1,
            3,
            1,
            5,
            3,
            7,
            5,
            7,
        ],
        dtype=np.int32,
    )

    mk.mesh2d_set(Mesh2d(node_x, node_y, edge_nodes))

    obtuse_triangles = mk.mesh2d_get_obtuse_triangles_mass_centers()

    assert obtuse_triangles.x_coordinates.size == 2

    assert obtuse_triangles.x_coordinates[0] == 1.5
    assert obtuse_triangles.y_coordinates[0] == approx(0.666, 0.01)

    assert obtuse_triangles.x_coordinates[1] == 1.5
    assert obtuse_triangles.y_coordinates[1] == approx(1.333, 0.01)


cases_mesh2d_count_small_flow_edge_centers = [(0.9, 0), (1.0, 0), (1.1, 4)]


@pytest.mark.parametrize(
    "threshold, exp_int", cases_mesh2d_count_small_flow_edge_centers
)
def test_mesh2d_count_small_flow_edge_centers(threshold: float, exp_int: int):
    """Tests `_mesh2d_count_small_flow_edge_centers` with a simple 3x3 mesh with 4 small flow edges.

    6---7---8
    | 11|-12|
    3-|-4-|-5
    | 9-|-10|
    0---1---2
    """

    mk = MeshKernel()

    node_x = np.array(
        [0.0, 1.0, 2.0, 0.0, 1.0, 2.0, 0.0, 1.0, 2.0, 0.5, 1.5, 0.5, 1.5],
        dtype=np.double,
    )
    node_y = np.array(
        [0.0, 0.0, 0.0, 1.0, 1.0, 1.0, 2.0, 2.0, 2.0, 0.5, 0.5, 1.5, 1.5],
        dtype=np.double,
    )
    edge_nodes = np.array(
        [
            0,
            1,
            1,
            2,
            3,
            4,
            4,
            5,
            6,
            7,
            7,
            8,
            0,
            3,
            1,
            4,
            2,
            5,
            3,
            6,
            4,
            7,
            5,
            8,
            9,
            10,
            11,
            12,
            9,
            11,
            10,
            12,
        ],
        dtype=np.int32,
    )

    mk.mesh2d_set(Mesh2d(node_x, node_y, edge_nodes))

    n_small_flow_edges = mk._mesh2d_count_small_flow_edge_centers(threshold)

    assert n_small_flow_edges == exp_int


def test_mesh2d_get_small_flow_edge_centers():
    """Tests `mesh2d_get_small_flow_edge_centers` with a simple 3x3 mesh with 4 small flow edges.

    6---7---8
    | 11|-12|
    3-|-4-|-5
    | 9-|-10|
    0---1---2
    """

    mk = MeshKernel()

    node_x = np.array(
        [0.0, 1.0, 2.0, 0.0, 1.0, 2.0, 0.0, 1.0, 2.0, 0.5, 1.5, 0.5, 1.5],
        dtype=np.double,
    )
    node_y = np.array(
        [0.0, 0.0, 0.0, 1.0, 1.0, 1.0, 2.0, 2.0, 2.0, 0.5, 0.5, 1.5, 1.5],
        dtype=np.double,
    )
    edge_nodes = np.array(
        [
            0,
            1,
            1,
            2,
            3,
            4,
            4,
            5,
            6,
            7,
            7,
            8,
            0,
            3,
            1,
            4,
            2,
            5,
            3,
            6,
            4,
            7,
            5,
            8,
            9,
            10,
            11,
            12,
            9,
            11,
            10,
            12,
        ],
        dtype=np.int32,
    )

    mk.mesh2d_set(Mesh2d(node_x, node_y, edge_nodes))

    small_flow_edge_centers = mk.mesh2d_get_small_flow_edge_centers(1.1)

    assert small_flow_edge_centers.x_coordinates.size == 4

    assert small_flow_edge_centers.x_coordinates[0] == 0.5
    assert small_flow_edge_centers.y_coordinates[0] == 1.0
    assert small_flow_edge_centers.x_coordinates[1] == 1.5
    assert small_flow_edge_centers.y_coordinates[1] == 1.0
    assert small_flow_edge_centers.x_coordinates[2] == 1.0
    assert small_flow_edge_centers.y_coordinates[2] == 0.5
    assert small_flow_edge_centers.x_coordinates[3] == 1.0
    assert small_flow_edge_centers.y_coordinates[3] == 1.5


def test_mesh2d_delete_small_flow_edges_and_small_triangles_delete_small_flow_edges():
    r"""Tests `mesh2d_get_small_flow_edge_centers` with a simple mesh with one small flow link.

    3---4---5
    | 6-|-7 |
    0---1---2
    """

    mk = MeshKernel()

    node_x = np.array(
        [0.0, 1.0, 2.0, 0.0, 1.0, 2.0, 0.5, 1.5],
        dtype=np.double,
    )
    node_y = np.array(
        [0.0, 0.0, 0.0, 1.0, 1.0, 1.0, 0.5, 0.5],
        dtype=np.double,
    )
    edge_nodes = np.array(
        [0, 1, 1, 2, 3, 4, 4, 5, 0, 3, 1, 4, 2, 5, 6, 7],
        dtype=np.int32,
    )

    mk.mesh2d_set(Mesh2d(node_x, node_y, edge_nodes))

    mk.mesh2d_delete_small_flow_edges_and_small_triangles(1.1, 0.01)

    mesh2d = mk.mesh2d_get_data()

    assert mesh2d.node_x.size == 8
    assert mesh2d.edge_x.size == 7
    assert mesh2d.face_x.size == 1


def test_mesh2d_delete_small_flow_edges_and_small_triangles_delete_small_triangles():
    r"""Tests `mesh2d_get_small_flow_edge_centers` with a simple mesh with one small triangle.

    3---4---5\
    |   |   | 6
    0---1---2/
    """

    mk = MeshKernel()

    node_x = np.array(
        [0.0, 1.0, 2.0, 0.0, 1.0, 2.0, 2.1],
        dtype=np.double,
    )
    node_y = np.array(
        [0.0, 0.0, 0.0, 1.0, 1.0, 1.0, 0.5],
        dtype=np.double,
    )
    edge_nodes = np.array(
        [0, 1, 1, 2, 3, 4, 4, 5, 0, 3, 1, 4, 2, 5, 5, 6, 6, 2],
        dtype=np.int32,
    )

    mk.mesh2d_set(Mesh2d(node_x, node_y, edge_nodes))

    mk.mesh2d_delete_small_flow_edges_and_small_triangles(1.0, 0.01)

    mesh2d = mk.mesh2d_get_data()

    assert mesh2d.node_x.size == 7
    assert mesh2d.edge_x.size == 8
    assert mesh2d.face_x.size == 2


cases_nodes_in_polygons_mesh2d = [
    (np.array([1.5, 2.5, 2.5, 1.5, 1.5]), np.array([1.5, 1.5, 2.5, 2.5, 1.5]), True, 1),
    (
        np.array([1.5, 2.5, 2.5, 1.5, 1.5]),
        np.array([1.5, 1.5, 2.5, 2.5, 1.5]),
        False,
        8,
    ),
    (
        np.array([]),
        np.array([]),
        True,
        9,
    ),
]


@pytest.mark.parametrize(
    "x_coordinates, y_coordinates, inside, exp_num_nodes",
    cases_nodes_in_polygons_mesh2d,
)
def test_nodes_in_polygons_mesh2d(
    meshkernel_with_mesh2d: MeshKernel,
    x_coordinates: ndarray,
    y_coordinates: ndarray,
    inside: bool,
    exp_num_nodes: int,
):
    """Tests `nodes_in_polygons_mesh2d` by checking if it returns the correct number of nodes

    6---7---8
    |   |   |
    3---4---5
    |   |   |
    0---1---2
    """

    mk = meshkernel_with_mesh2d(3, 3)
    geometry_list = GeometryList(x_coordinates, y_coordinates)
    selected_nodes = mk.mesh2d_get_nodes_in_polygons(geometry_list, inside)

    assert selected_nodes.size == exp_num_nodes<|MERGE_RESOLUTION|>--- conflicted
+++ resolved
@@ -594,27 +594,16 @@
     assert geom.x_coordinates.size == exp_nodes
 
 
-<<<<<<< HEAD
-cases_refine_based_on_samples_mesh2d = [
+cases_mesh2d_refine_based_on_samples = [
     (0.5, 0, 9, 12, 4),
     # (0.5, 1, 25, 40, 16),
     # (0.5, 2, 81, 144, 64),
-=======
-cases_mesh2d_refine_based_on_samples = [
-    (0.5, RefinementType.WAVE_COURANT, 25, 40, 16),
-    (0.5, RefinementType.REFINEMENT_LEVELS, 25, 40, 16),
->>>>>>> aa011f42
 ]
 
 
 @pytest.mark.parametrize(
-<<<<<<< HEAD
     "min_face_size, sample_value, exp_nodes, exp_edges, exp_faces",
-    cases_refine_based_on_samples_mesh2d,
-=======
-    "min_face_size, refinement_type, exp_nodes, exp_edges, exp_faces",
     cases_mesh2d_refine_based_on_samples,
->>>>>>> aa011f42
 )
 def test_mesh2d_refine_based_on_samples(
     meshkernel_with_mesh2d: MeshKernel,
